--- conflicted
+++ resolved
@@ -60,28 +60,9 @@
 
   @EventPattern('campaign.result')
   async handleCampaignResult(message: any): Promise<void> {
-<<<<<<< HEAD
-    console.log("🚀 ~ CampaignService ~ handleCampaignResult ~ message:", message)
-    
-    // Handle both direct format and NestJS microservice format
-    let data: CampaignResultMessage;
-    if (message.data) {
-      // NestJS microservice format: { pattern: "campaign.result", data: {...} }
-      data = message.data;
-    } else if (message.campaignId) {
-      // Direct format: { campaignId, generatedText, imagePath, error }
-      data = message;
-    } else {
-      this.logger.error('Invalid message format:', message);
-      return;
-    }
-    
-    const { campaignId, generatedText, imagePath, error } = data;
-=======
     this.logger.log(`Received campaign result message: ${JSON.stringify(message)}`);
     
     let campaignData: CampaignResultMessage;
->>>>>>> 3b74c5cd
     
     try {
       // Handle different message formats
